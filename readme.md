--- conflicted
+++ resolved
@@ -107,16 +107,15 @@
  */
 
 // Record a successful ( true ) or unsuccessful ( false ) PayID lookup
-// Call this function after each of those events
-<<<<<<< HEAD
-//
-=======
+// Call this function after each lookup:
 // recordPayIdLookup(lookupSuccess: boolean, paymentNetwork: string, environment: string)
->>>>>>> 60af4eb2
+
+// This is an example call for a successful XRP testnet address lookup
 metrics.recordPayIdLookupResult(true, 'XRPL', 'TESTNET')
 
 // Record an unsuccessful lookup that failed because of a bad accept header
-// Call this function after that event
+// Call this function, instead of recordPayIdLookup, after lookups that fail because
+// of a bad accept header:
 metrics.recordPayIdLookupBadAcceptHeader()
 
 /**
